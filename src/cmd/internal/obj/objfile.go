--- conflicted
+++ resolved
@@ -376,7 +376,6 @@
 // hashed symbols.
 func (w *writer) contentHash(s *LSym) goobj.HashType {
 	h := sha1.New()
-<<<<<<< HEAD
 	var tmp [14]byte
 
 	// Include the size of the symbol in the hash.
@@ -390,7 +389,6 @@
 	binary.LittleEndian.PutUint64(tmp[:8], uint64(s.Size))
 	h.Write(tmp[:8])
 
-=======
 	// Don't dedup type symbols with others, as they are in a different
 	// section.
 	if strings.HasPrefix(s.Name, "type.") {
@@ -398,7 +396,6 @@
 	} else {
 		h.Write([]byte{0})
 	}
->>>>>>> 846dce9d
 	// The compiler trims trailing zeros _sometimes_. We just do
 	// it always.
 	h.Write(bytes.TrimRight(s.P, "\x00"))
